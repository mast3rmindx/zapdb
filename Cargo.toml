[package]
name = "zapdb"
version = "1.0.0"
authors = ["Smartlinuxcoder"]
edition = "2021"
description = "Lightweight sql-like database"
readme = "README.md"
repository = "https://github.com/Smartlinuxcoder/zapdb"
license-file = "LICENSE"
keywords = ["database", "db", "in-memory"]

[dependencies]
bincode = "1.3.3"
serde = { version = "1.0.215", features = ["derive"] }
tokio = { version = "1.41.1", features = ["full"] }
rand = "0.8.5"
flate2 = "1.0"
rs_merkle = "1.2.0"
<<<<<<< HEAD
aes-gcm = "0.10.3"
blake3 = "1.5.1"
=======
sha3 = "0.10.8"
>>>>>>> 69d0f511

[[example]]
name = "example"
path = "examples/example.rs"

[[test]]
name = "test_db"
path = "tests/test_db.rs"<|MERGE_RESOLUTION|>--- conflicted
+++ resolved
@@ -16,12 +16,9 @@
 rand = "0.8.5"
 flate2 = "1.0"
 rs_merkle = "1.2.0"
-<<<<<<< HEAD
 aes-gcm = "0.10.3"
 blake3 = "1.5.1"
-=======
 sha3 = "0.10.8"
->>>>>>> 69d0f511
 
 [[example]]
 name = "example"
